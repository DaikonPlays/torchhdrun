--- conflicted
+++ resolved
@@ -459,8 +459,6 @@
     return hv
 
 
-<<<<<<< HEAD
-=======
 def bind(input: Tensor, other: Tensor) -> Tensor:
     r"""Binds two hypervectors which produces a hypervector dissimilar to both.
 
@@ -483,13 +481,12 @@
 
     Examples::
 
-        >>> a, b = functional.random_hv(2, 10)
-        >>> a
-        tensor([-1.,  1., -1., -1.,  1.,  1., -1.,  1.,  1., -1.])
-        >>> b
-        tensor([-1., -1.,  1.,  1., -1., -1.,  1.,  1.,  1.,  1.])
-        >>> functional.bind(a, b)
-        tensor([ 1., -1., -1., -1., -1., -1., -1.,  1.,  1., -1.])
+        >>> x = functional.random_hv(2, 3)
+        >>> x
+        tensor([[ 1., -1., -1.],
+                [ 1.,  1.,  1.]])
+        >>> functional.bind(x[0], x[1])
+        tensor([ 1., -1., -1.])
 
     """
     dtype = input.dtype
@@ -573,13 +570,12 @@
 
     Examples::
 
-        >>> a, b = functional.random_hv(2, 10)
-        >>> a
-        tensor([ 1., -1.,  1., -1., -1.,  1., -1., -1.,  1., -1.])
-        >>> b
-        tensor([ 1., -1., -1.,  1.,  1.,  1., -1.,  1., -1.,  1.])
-        >>> functional.bundle(a, b)
-        tensor([ 2., -2.,  0.,  0.,  0.,  2., -2.,  0.,  0.,  0.])
+        >>> x = functional.random_hv(2, 3)
+        >>> x
+        tensor([[ 1.,  1.,  1.],
+                [-1.,  1., -1.]])
+        >>> functional.bundle(x[0], x[1])
+        tensor([0., 2., 0.])
 
     """
     dtype = input.dtype
@@ -633,7 +629,6 @@
     return torch.roll(input, shifts=shifts, dims=dims)
 
 
->>>>>>> dcb99292
 def soft_quantize(input: Tensor):
     """Applies the hyperbolic tanh function to all elements of the input tensor.
 
@@ -854,10 +849,6 @@
     return torch.sum(input == others, dim=-1, dtype=torch.long)
 
 
-<<<<<<< HEAD
-# alias
-multiset = multibundle
-=======
 def multiset(input: Tensor) -> Tensor:
     r"""Multiset of input hypervectors.
 
@@ -901,93 +892,6 @@
     return torch.sum(input, dim=dim, dtype=dtype)
 
 
-def randsel(
-    input: Tensor, other: Tensor, *, p: float = 0.5, generator: torch.Generator = None
-) -> Tensor:
-    r"""Bundles two hypervectors by selecting random elements.
-
-    A bundling operation is used to aggregate information into a single hypervector.
-    The resulting hypervector has elements selected at random from input or other.
-
-    .. math::
-
-        \oplus: \mathcal{H} \times \mathcal{H} \to \mathcal{H}
-
-    Aliased as ``torchhd.randsel``.
-
-    Args:
-        input (Tensor): input hypervector
-        other (Tensor): other input hypervector
-        p (float, optional): probability of selecting elements from the input hypervector. Default: 0.5.
-        generator (``torch.Generator``, optional): a pseudorandom number generator for sampling.
-
-    Shapes:
-        - Input: :math:`(*)`
-        - Other: :math:`(*)`
-        - Output: :math:`(*)`
-
-    Examples::
-
-        >>> a, b = functional.random_hv(2, 10)
-        >>> a
-        tensor([ 1., -1.,  1., -1.,  1., -1., -1., -1., -1.,  1.])
-        >>> b
-        tensor([ 1., -1.,  1., -1.,  1.,  1., -1.,  1., -1.,  1.])
-        >>> functional.randsel(a, b)
-        tensor([ 1., -1.,  1., -1.,  1.,  1., -1.,  1., -1.,  1.])
-
-    """
-    select = torch.empty_like(input, dtype=torch.bool)
-    select.bernoulli_(1 - p, generator=generator)
-    return input.where(select, other)
-
-
-def multirandsel(
-    input: Tensor, *, p: FloatTensor = None, generator: torch.Generator = None
-) -> Tensor:
-    r"""Bundling multiple hypervectors by sampling random elements.
-
-    Bundles all the input hypervectors together.
-    The resulting hypervector has elements selected at random from the input tensor of hypervectors.
-
-    .. math::
-
-        \bigoplus_{i=0}^{n-1} V_i
-
-    Args:
-        input (Tensor): input hypervector tensor
-        p (FloatTensor, optional): probability of selecting elements from the input hypervector. Default: uniform.
-        generator (``torch.Generator``, optional): a pseudorandom number generator for sampling.
-
-    Shapes:
-        - Input: :math:`(*, n, d)`
-        - Probability (p): :math:`(*, n)`
-        - Output: :math:`(*, d)`
-
-    Examples::
-
-        >>> x = functional.random_hv(5, 10)
-        >>> x
-        tensor([[-1.,  1.,  1.,  1., -1.,  1.,  1., -1.,  1., -1.],
-                [-1.,  1.,  1.,  1., -1.,  1., -1., -1., -1., -1.],
-                [-1., -1.,  1., -1., -1.,  1., -1.,  1.,  1., -1.],
-                [ 1.,  1., -1.,  1., -1., -1.,  1., -1.,  1.,  1.],
-                [ 1., -1., -1.,  1.,  1.,  1.,  1., -1., -1., -1.]])
-        >>> functional.multirandsel(x)
-        tensor([ 1., -1., -1.,  1., -1.,  1.,  1.,  1.,  1., -1.])
-
-    """
-    d = input.size(-1)
-    device = input.device
-
-    if p is None:
-        p = torch.ones(input.shape[:-1], dtype=torch.float, device=device)
-
-    select = torch.multinomial(p, d, replacement=True, generator=generator)
-    select.unsqueeze_(-2)
-    return input.gather(-2, select).squeeze(-2)
-
-
 multibundle = multiset
 
 
@@ -1013,15 +917,13 @@
 
     Examples::
 
-        >>> x = functional.random_hv(5, 10)
-        >>> x
-        tensor([[ 1., -1., -1., -1., -1.,  1.,  1.,  1., -1.,  1.],
-                [ 1.,  1., -1., -1.,  1.,  1., -1., -1.,  1., -1.],
-                [-1., -1.,  1., -1., -1., -1., -1.,  1., -1., -1.],
-                [-1.,  1., -1.,  1.,  1., -1., -1., -1.,  1.,  1.],
-                [-1., -1.,  1., -1.,  1., -1.,  1.,  1., -1.,  1.]])
+        >>> x = functional.random_hv(3, 3)
+        >>> x
+        tensor([[ 1.,  1.,  1.],
+                [-1.,  1.,  1.],
+                [-1.,  1., -1.]])
         >>> functional.multibind(x)
-        tensor([-1., -1., -1.,  1.,  1., -1., -1.,  1., -1.,  1.])
+        tensor([ 1.,  1., -1.])
 
     """
     dtype = input.dtype
@@ -1040,7 +942,6 @@
         return result
 
     return torch.prod(input, dim=dim, dtype=dtype)
->>>>>>> dcb99292
 
 
 def cross_product(input: Tensor, other: Tensor) -> Tensor:
