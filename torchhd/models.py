import math
from typing import Type, Union, Optional
import torch
import torch.nn as nn
from torch import Tensor
from torch.nn.parameter import Parameter
import torch.nn.init as init

import torchhd.embeddings
import torchhd.functional as functional
import numpy as np

__all__ = [
    "Centroid",
]


class Centroid(nn.Module):
    r"""Implements the centroid classification model using class prototypes.

    Args:
        in_features: size of each input sample
        out_features: size of each output sample

    Shape:
        - Input: :math:`(*, d)` where :math:`*` means any number of
          dimensions including none and ``d = in_features``.
        - Output: :math:`(*, n)` where all but the last dimension
          are the same shape as the input and ``n = out_features``.

    Attributes:
        weight: the trainable weights, or class prototypes, of the module of shape
            :math:`(n, d)`. The values are initialized as all zeros.

    Examples::

        >>> m = Centroid(20, 30)
        >>> input = torch.randn(128, 20)
        >>> output = m(input)
        >>> print(output.size())
        torch.Size([128, 30])
    """
    __constants__ = ["in_features", "out_features"]
    in_features: int
    out_features: int
    weight: Tensor

    def __init__(
        self, in_features: int, out_features: int, device=None, dtype=None
    ) -> None:
        factory_kwargs = {"device": device, "dtype": dtype}
        super(Centroid, self).__init__()

        self.in_features = in_features
        self.out_features = out_features
        self.similarity_sum = 0
        self.count = 0
        self.error_similarity_sum = 0
        self.error_count = 0
        weight = torch.empty((out_features, in_features), **factory_kwargs)
        self.weight = Parameter(weight)
        self.reset_parameters()

    def reset_parameters(self) -> None:
        init.zeros_(self.weight)

    def forward(self, input: Tensor, dot: bool = False) -> Tensor:
        if dot:
            return functional.dot_similarity(input, self.weight)

        return functional.cos_similarity(input, self.weight)

    @torch.no_grad()
    def add(self, input: Tensor, target: Tensor, lr: float = 1.0) -> None:
        """Adds the input vectors scaled by the lr to the target prototype vectors."""
        self.weight.index_add_(0, target, input, alpha=lr)

    @torch.no_grad()
    def add_online(self, input: Tensor, target: Tensor, lr: float = 1.0) -> None:
        """Only updates the prototype vectors on wrongly predicted inputs.

        Implements the iterative training method as described in `OnlineHD: Robust, Efficient, and Single-Pass Online Learning Using Hyperdimensional System <https://ieeexplore.ieee.org/abstract/document/9474107>`_.

        Adds the input to the mispredicted class prototype scaled by :math:`\epsilon - 1`
        and adds the input to the target prototype scaled by :math:`1 - \delta`,
        where :math:`\epsilon` is the cosine similarity of the input with the mispredicted class prototype
        and :math:`\delta` is the cosine similarity of the input with the target class prototype.
        """
        # Adapted from: https://gitlab.com/biaslab/onlinehd/-/blob/master/onlinehd/onlinehd.py
        logit = self(input)
        pred = logit.argmax(1)
        is_wrong = target != pred
        # print(logit)
        # print(logit.argmax(1))

        select = torch.empty(10000, dtype=torch.bool)
        select.bernoulli_(0.1)
        result = torch.where(select, -1, +1).to()
        # print(result.sum())
        # cancel update if all predictions were correct
        if is_wrong.sum().item() == 0:
            return
        # print(input)
        # only update wrongly predicted inputs
        logit = logit[is_wrong]
        input = input[is_wrong]
        target = target[is_wrong]
        pred = pred[is_wrong]

        alpha1 = 1.0 - logit.gather(1, target.unsqueeze(1))
        alpha2 = logit.gather(1, pred.unsqueeze(1)) - 1.0

        self.weight.index_add_(0, target, lr * alpha1 * input)
        self.weight.index_add_(0, pred, lr * alpha2 * input)

    @torch.no_grad()
    def add_online2(self, input: Tensor, target: Tensor, lr: float = 1.0) -> None:
        """Only updates the prototype vectors on wrongly predicted inputs.

        Implements the iterative training method as described in `OnlineHD: Robust, Efficient, and Single-Pass Online Learning Using Hyperdimensional System <https://ieeexplore.ieee.org/abstract/document/9474107>`_.

        Adds the input to the mispredicted class prototype scaled by :math:`\epsilon - 1`
        and adds the input to the target prototype scaled by :math:`1 - \delta`,
        where :math:`\epsilon` is the cosine similarity of the input with the mispredicted class prototype
        and :math:`\delta` is the cosine similarity of the input with the target class prototype.
        """
        # Adapted from: https://gitlab.com/biaslab/onlinehd/-/blob/master/onlinehd/onlinehd.py
        logit = self(input)
        pred = logit.argmax(1)
        is_wrong = target != pred
        # print(logit)
        # print(logit.argmax(1))

        select = torch.empty(10000, dtype=torch.bool)
        select.bernoulli_(0.1)
        result = torch.where(select, -1, +1).to()
        # print(result.sum())
        # cancel update if all predictions were correct
        self.similarity_sum += logit.max(1).values.item()
        self.count += 1
<<<<<<< HEAD

        if self.error_count == 0:
            val = self.similarity_sum/self.count
        else:
            val = (self.error_similarity_sum/self.error_count)-(self.error_similarity_sum/self.error_count)*0.01
        #print(self.similarity_sum/self.count)
=======
        # print(self.similarity_sum/self.count)
>>>>>>> aff3ba38
        if is_wrong.sum().item() == 0:
            if logit.max(1).values.item() < val:
                self.weight.index_add_(0, target, input)
            return
        # print(input)
        # only update wrongly predicted inputs
        logit = logit[is_wrong]
        input = input[is_wrong]
        target = target[is_wrong]
        pred = pred[is_wrong]
        self.error_count += 1
        self.error_similarity_sum += logit.max(1).values.item()
        #print('Total',self.similarity_sum / self.count)
        #print('Err',self.error_similarity_sum/self.error_count)

        alpha1 = 1.0 - logit.gather(1, target.unsqueeze(1))
        self.weight.index_add_(0, target, lr * alpha1 * input)


        alpha2 = logit.gather(1, pred.unsqueeze(1)) - 1.0
        self.weight.index_add_(0, pred, lr * alpha2 * input)

        '''

        for i in range(self.out_features):
            if i != target.item():
                if i in logit.topk(2).indices and abs(logit[0][pred].item()-logit[0][i].item()) > 7:
                #print(pred.unsqueeze(1), torch.tensor([i]).unsqueeze(1))
                    #print(logit[0][i].item(), self.similarity_sum/self.count, abs(logit[0][pred].item()-logit[0][i].item()))
                    alpha2 = logit.gather(1, torch.tensor([i]).unsqueeze(1)) - 1.0
                    self.weight.index_add_(0, torch.tensor(i), lr * alpha2 * input)
'''



    @torch.no_grad()
    def add_online3(self, input: Tensor, target: Tensor, lr: float = 1.0) -> None:
        """Only updates the prototype vectors on wrongly predicted inputs.

        Implements the iterative training method as described in `OnlineHD: Robust, Efficient, and Single-Pass Online Learning Using Hyperdimensional System <https://ieeexplore.ieee.org/abstract/document/9474107>`_.

        Adds the input to the mispredicted class prototype scaled by :math:`\epsilon - 1`
        and adds the input to the target prototype scaled by :math:`1 - \delta`,
        where :math:`\epsilon` is the cosine similarity of the input with the mispredicted class prototype
        and :math:`\delta` is the cosine similarity of the input with the target class prototype.
        """
        # Adapted from: https://gitlab.com/biaslab/onlinehd/-/blob/master/onlinehd/onlinehd.py
        logit = self(input)
        pred = logit.argmax(1)
        is_wrong = target != pred
        # print(logit)
        # print(logit.argmax(1))

        select = torch.empty(10000, dtype=torch.bool)
        select.bernoulli_(0.1)
        result = torch.where(select, -1, +1).to()
        # print(result.sum())
        # cancel update if all predictions were correct
        if is_wrong.sum().item() == 0:
            if logit.max(1).values.item() < 0.8:
                alpha1 = 1.0 - logit.gather(1, target.unsqueeze(1))
                # print(alpha1)
                self.weight.index_add_(0, target, lr * alpha1 * input)
            return
        # print(input)
        # only update wrongly predicted inputs
        logit = logit[is_wrong]
        input = input[is_wrong]
        target = target[is_wrong]
        pred = pred[is_wrong]

        alpha1 = 1.0 - logit.gather(1, target.unsqueeze(1))
        alpha2 = logit.gather(1, pred.unsqueeze(1)) - 1.0

        self.weight.index_add_(0, target, lr * alpha1 * input)
        self.weight.index_add_(0, pred, lr * alpha2 * input)

    @torch.no_grad()
    def normalize(self, eps=1e-12) -> None:
        """Transforms all the class prototype vectors into unit vectors.

        After calling this, inferences can be made more efficiently by specifying ``dot=True`` in the forward pass.
        Training further after calling this method is not advised.
        """
        norms = self.weight.norm(dim=1, keepdim=True)
        norms.clamp_(min=eps)
        self.weight.div_(norms)

    def extra_repr(self) -> str:
        return "in_features={}, out_features={}".format(
            self.in_features, self.out_features is not None
        )

    def regen_continuous(self, weight, x, size, classes):
        # F.normalize(self.weight.data)
        weight[x, :] = torch.normal(0, 1, size=(1, size))
        self.weight[:, x] = torch.zeros((1, classes))

    @torch.no_grad()
    def regenerate_continuous(self, weight, drop_rate, classes) -> None:
        dimensions = weight.shape[0]
        indices = torch.topk(
            1 / torch.var(self.weight, dim=0), int(dimensions * drop_rate)
        ).indices
        size = weight.shape[1]
        for i in indices:
            self.regen_continuous(weight, i, size, classes)

    def regen_reset(self, weight, x, size):
        weight[x, :] = torch.normal(0, 1, size=(1, size))

    @torch.no_grad()
    def regenerate_reset(self, weight, drop_rate) -> None:
        dimensions = weight.shape[0]
        indices = torch.topk(
            1 / torch.var(self.weight, dim=0), int(dimensions * drop_rate)
        ).indices
        size = weight.shape[1]
        for i in indices:
            self.regen_reset(weight, i, size)


class MemoryModel(nn.Module):
    __constants__ = ["in_features", "out_features"]
    in_features: int
    out_features: int
    weight: Tensor

    def __init__(
        self,
        in_features: int,
        out_features: int,
        type="projection",
        device=None,
        dtype=None,
    ) -> None:
        factory_kwargs = {"device": device, "dtype": dtype}
        super(MemoryModel, self).__init__()
        self.type = type
        self.in_features = in_features
        self.out_features = out_features

        if type == "projection":
            self.classes = torchhd.embeddings.Projection(in_features, out_features)
        elif type == "sinusoid":
            self.classes = torchhd.embeddings.Sinusoid(in_features, out_features)
        elif type == "density":
            self.classes = torchhd.embeddings.Density(in_features, out_features)
        elif type == "hashmap":
            self.classes = torchhd.embeddings.Random(out_features, in_features)
        """
        self.weight = torch.empty((in_features, in_features), **factory_kwargs)
        """

    def forward(self, input: Tensor, dot: bool = False) -> Tensor:
        input = torch.matmul(input, self.weight).sign()
        if dot:
            return functional.dot_similarity(input, self.classes.weight)

        return functional.cos_similarity(input, self.classes.weight)

    @torch.no_grad()
    def normalize(self, eps=1e-12) -> None:
        """Transforms all the class prototype vectors into unit vectors.

        After calling this, inferences can be made more efficiently by specifying ``dot=True`` in the forward pass.
        Training further after calling this method is not advised.
        """
        norms = self.weight.norm(dim=1, keepdim=True)
        norms.clamp_(min=eps)
        self.weight.div_(norms)

    @torch.no_grad()
    def add(self, input: Tensor, target: Tensor, lr: float = 1.0) -> None:
        """Adds the input vectors scaled by the lr to the target prototype vectors."""
        label = torch.index_select(self.classes.weight, 0, target)
        input = torch.matmul(input.T, label)
        self.weight += input
        # self.weight.index_add_(0, target, input, alpha=lr)

    @torch.no_grad()
    def add_online(self, input: Tensor, target: Tensor, lr: float = 1.0) -> None:
        """Adds the input vectors scaled by the lr to the target prototype vectors."""
        iinput = torch.matmul(input, self.weight)
        predictions = functional.cos_similarity(iinput, self.classes.weight)

        if np.argmax(predictions).item() != target.item():
            label = torch.index_select(self.classes.weight, 0, target)
            self.weight += torch.matmul(input.T, label)

        """
        else:
            top_two_pred = predictions.topk(2)
            if abs(top_two_pred[0][0][0].item()/top_two_pred[0][0][1].item()) > 1.1:
                print(abs(top_two_pred[0][0][0].item()/top_two_pred[0][0][1].item()))
                label = torch.index_select(self.classes.weight, 0, target)
                self.weight += torch.matmul(input.T, label)
            #label = torch.index_select(self.classes.weight, 0, target)
            #self.weight += torch.matmul(input.T, label)
        """

    @torch.no_grad()
    def add_online2(self, input: Tensor, target: Tensor, lr: float = 1.0) -> None:
        """Adds the input vectors scaled by the lr to the target prototype vectors."""
        iinput = torch.matmul(input, self.weight)
        predictions = functional.cos_similarity(iinput, self.classes.weight)
        # print(predictions[0][target.item()])
        # print(predictions[0][target.item()])
        top_two_pred = predictions.topk(2)
        print(abs(top_two_pred[0][0][0].item() - top_two_pred[0][0][1].item()))

        if np.argmax(predictions).item() != target.item():
            if (
                predictions[0][target.item()].item() < 0.7
                or abs(top_two_pred[0][0][0].item() - top_two_pred[0][0][1].item())
                > 0.1
            ):
                label = torch.index_select(self.classes.weight, 0, target)
                self.weight += torch.matmul(input.T, label)
        else:
            if predictions[0][target.item()].item() < 0.5:
                if (
                    abs(top_two_pred[0][0][0].item() - top_two_pred[0][0][1].item())
                    > 0.1
                ):
                    label = torch.index_select(self.classes.weight, 0, target)
                    self.weight += torch.matmul(input.T, label)
            """
            if np.argmax(predictions).item() != target.item():
                #print(predictions[0][target.item()])
                label = torch.index_select(self.classes.weight, 0, target)
                self.weight += torch.matmul(input.T, label)
            else:
                self.weight += torch.matmul(input.T, label)

                print(predictions[0][target.item()])
                """

    def add_online3(self, input: Tensor, target: Tensor, lr: float = 1.0) -> None:
        iinput = torch.matmul(input, self.weight)
        logit = functional.cos_similarity(iinput, self.classes.weight)
        pred = logit.argmax(1)
        is_wrong = target != pred
        # print(logit)
        # print(logit.argmax(1))

        select = torch.empty(10000, dtype=torch.bool)
        select.bernoulli_(0.1)
        result = torch.where(select, -1, +1).to()
        # print(result.sum())
        # cancel update if all predictions were correct
        if is_wrong.sum().item() == 0:
            return

        # print(input)
        # only update wrongly predicted inputs
        logit = logit[is_wrong]
        input = input[is_wrong]
        target = target[is_wrong]
        pred = pred[is_wrong]

        alpha1 = 1.0 - logit.gather(1, target.unsqueeze(1))
        alpha2 = logit.gather(1, pred.unsqueeze(1)) - 1.0

        self.weight.index_add_(0, target, lr * alpha1 * input)
        self.weight.index_add_(0, pred, lr * alpha2 * input)<|MERGE_RESOLUTION|>--- conflicted
+++ resolved
@@ -138,16 +138,13 @@
         # cancel update if all predictions were correct
         self.similarity_sum += logit.max(1).values.item()
         self.count += 1
-<<<<<<< HEAD
 
         if self.error_count == 0:
             val = self.similarity_sum/self.count
         else:
             val = (self.error_similarity_sum/self.error_count)-(self.error_similarity_sum/self.error_count)*0.01
         #print(self.similarity_sum/self.count)
-=======
-        # print(self.similarity_sum/self.count)
->>>>>>> aff3ba38
+
         if is_wrong.sum().item() == 0:
             if logit.max(1).values.item() < val:
                 self.weight.index_add_(0, target, input)
