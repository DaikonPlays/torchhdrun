from typing import Any, List, Optional, Tuple, overload
import torch
from torch import Tensor

import torchhd.functional as functional


class Memory:
    """Associative memory"""

    def __init__(self, threshold=0.5):
        self.threshold = threshold
        self.keys: List[Tensor] = []
        self.values: List[Any] = []

    def __len__(self) -> int:
        """Returns the number of items in memory"""
        return len(self.values)

    def add(self, key: Tensor, value: Any) -> None:
        """Adds one (key, value) pair to memory"""
        self.keys.append(key)
        self.values.append(value)

    def _get_index(self, key: Tensor) -> int:
        key_stack = torch.stack(self.keys, dim=0)
        sim = functional.cosine_similarity(key, key_stack)
        value, index = torch.max(sim, 0)

        if value.item() < self.threshold:
            raise IndexError()

        return index

    def __getitem__(self, key: Tensor) -> Tuple[Tensor, Any]:
        """Get the (key, value) pair with an approximate key"""
        index = self._get_index(key)
        return self.keys[index], self.values[index]

    def __setitem__(self, key: Tensor, value: Any) -> None:
        """Set the value of an (key, value) pair with an approximate key"""
        index = self._get_index(key)
        self.values[index] = value

    def __delitem__(self, key: Tensor) -> None:
        """Delete the (key, value) pair with an approximate key"""
        index = self._get_index(key)
        del self.keys[index]
        del self.values[index]


class Multiset:
    @overload
    def __init__(self, dimensions: int, *, device=None, dtype=None):
        ...

    @overload
    def __init__(self, input: Tensor, *, size=0):
        ...

    def __init__(self, dim_or_input: int, **kwargs):
        self.size = kwargs.get("size", 0)
        if torch.is_tensor(dim_or_input):
            self.value = dim_or_input
        else:
            dtype = kwargs.get("dtype", torch.get_default_dtype())
            device = kwargs.get("device", None)
            self.value = torch.zeros(dim_or_input, dtype=dtype, device=device)

    def add(self, input: Tensor) -> None:
        self.value = functional.bundle(self.value, input)
        self.size += 1

    def remove(self, input: Tensor) -> None:
        self.value = functional.bundle(self.value, -input)
        self.size -= 1

    def contains(self, input: Tensor) -> Tensor:
        return functional.cosine_similarity(input, self.value.unsqueeze(0))

    def __len__(self) -> int:
        return self.size

    @classmethod
    def from_ngrams(cls, input: Tensor, n=3):
        value = functional.ngrams(input, n)
        return cls(value, size=input.size(-2) - n + 1)

    @classmethod
<<<<<<< HEAD
    def from_tensor(cls, input: torch.Tensor, dim=-2, threshold=0.5):
        instance = cls(input.size(-1), threshold, input.device, input.dtype)
        instance.value = functional.multiset(input, dim=dim)
        return instance
=======
    def from_tensor(cls, input: Tensor):
        value = functional.multiset(input, dim=-2)
        return cls(value, size=input.size(-2))
>>>>>>> 184b87e8


class Sequence:
    @overload
    def __init__(self, dimensions: int, *, device=None, dtype=None):
        ...

    @overload
    def __init__(self, input: Tensor, *, length=0):
        ...

    def __init__(self, dim_or_input: int, **kwargs):
        self.length = kwargs.get("length", 0)
        if torch.is_tensor(dim_or_input):
            self.value = dim_or_input
        else:
            dtype = kwargs.get("dtype", torch.get_default_dtype())
            device = kwargs.get("device", None)
            self.value = torch.zeros(dim_or_input, dtype=dtype, device=device)

    def append(self, input: Tensor) -> None:
        rotated_value = functional.permute(self.value, shifts=1)
        self.value = functional.bundle(input, rotated_value)
        self.length += 1

    def appendleft(self, input: Tensor) -> None:
        rotated_input = functional.permute(input, shifts=len(self))
        self.value = functional.bundle(self.value, rotated_input)
        self.length += 1

<<<<<<< HEAD
    def pop(self, input: torch.Tensor) -> Optional[torch.Tensor]:
=======
    def pop(self, input: Tensor) -> None:
>>>>>>> 184b87e8
        self.length -= 1
        self.value = functional.bundle(self.value, -input)
        self.value = functional.permute(self.value, shifts=-1)

<<<<<<< HEAD
    def popleft(self, input: torch.Tensor) -> None:
        self.length -= 1
        rotated_input = functional.permute(input, shifts=len(self))
        self.value = functional.bundle(self.value, -rotated_input)

    def replace(self, index: int, old: torch.Tensor, new: torch.Tensor) -> None:
        rotated_old = functional.permute(old, shifts=-self.length+index+1)
        self.value = functional.bundle(self.value, -rotated_old)

        rotated_new = functional.permute(new, shifts=-self.length+index+1)
        self.value = functional.bundle(self.value, rotated_new)

    def concat(self, seq: 'Sequence') -> 'Sequence':
        new_sequence = Sequence(self.value.size(-1), self.threshold, self.value.device, self.value.dtype)
        new_sequence.value = functional.permute(self.value, shifts=len(seq))
        new_sequence.value = functional.bundle(self.value, seq.value)
        new_sequence.length = len(self) + len(seq)
        return new_sequence

    def __getitem__(self, index: int) -> torch.Tensor:
        rotated_value = functional.permute(self.value, shifts=-self.length+index+1)
        return rotated_value
=======
    def popleft(self, input: Tensor) -> None:
        self.length -= 1
        rotated_input = functional.permute(input, shifts=len(self))
        self.value = functional.bundle(self.value, -rotated_input)

    def replace(self, index: int, old: Tensor, new: Tensor) -> None:
        rotated_old = functional.permute(old, shifts=-self.length + index + 1)
        self.value = functional.bundle(self.value, -rotated_old)

        rotated_new = functional.permute(new, shifts=-self.length + index + 1)
        self.value = functional.bundle(self.value, rotated_new)

    def concat(self, seq: "Sequence") -> "Sequence":
        value = functional.permute(self.value, shifts=len(seq))
        value = functional.bundle(value, seq.value)
        return Sequence(value, length=len(self) + len(seq))

    def __getitem__(self, index: int) -> Tensor:
        return functional.permute(self.value, shifts=-self.length + index + 1)

    def __len__(self) -> int:
        return self.length


class DistinctSequence:
    @overload
    def __init__(self, dimensions: int, *, device=None, dtype=None):
        ...

    @overload
    def __init__(self, input: Tensor, *, length=0):
        ...

    def __init__(self, dim_or_input: int, **kwargs):
        self.length = kwargs.get("length", 0)
        if torch.is_tensor(dim_or_input):
            self.value = dim_or_input
        else:
            dtype = kwargs.get("dtype", torch.get_default_dtype())
            device = kwargs.get("device", None)
            self.value = torch.zeros(dim_or_input, dtype=dtype, device=device)

    def append(self, input: Tensor) -> None:
        rotated_value = functional.permute(self.value, shifts=1)
        self.value = functional.bind(input, rotated_value)
        self.length += 1

    def appendleft(self, input: Tensor) -> None:
        rotated_input = functional.permute(input, shifts=len(self))
        self.value = functional.bind(self.value, rotated_input)
        self.length += 1

    def pop(self, input: Tensor) -> None:
        self.length -= 1
        self.value = functional.bind(self.value, input)
        self.value = functional.permute(self.value, shifts=-1)

    def popleft(self, input: Tensor) -> None:
        self.length -= 1
        rotated_input = functional.permute(input, shifts=len(self))
        self.value = functional.bind(self.value, rotated_input)

    def replace(self, index: int, old: Tensor, new: Tensor) -> None:
        rotated_old = functional.permute(old, shifts=-self.length + index + 1)
        self.value = functional.bind(self.value, rotated_old)

        rotated_new = functional.permute(new, shifts=-self.length + index + 1)
        self.value = functional.bind(self.value, rotated_new)
>>>>>>> 184b87e8

    def __len__(self) -> int:
        return self.length


class DistinctSequence:
    def __init__(self, dimensions, threshold=0.5, device=None, dtype=None):
        self.length = 0
        self.threshold = threshold
        dtype = dtype if dtype is not None else torch.get_default_dtype()
        self.value = torch.zeros(dimensions, dtype=dtype, device=device)

    def append(self, input: torch.Tensor) -> None:
        rotated_value = functional.permute(self.value, shifts=1)
        self.value = functional.bind(input, rotated_value)
        self.length += 1

    def appendleft(self, input: torch.Tensor) -> None:
        rotated_input = functional.permute(input, shifts=len(self))
        self.value = functional.bind(self.value, rotated_input)
        self.length += 1

    def pop(self, input: torch.Tensor) -> Optional[torch.Tensor]:
        self.length -= 1
        self.value = functional.bind(self.value, input)
        self.value = functional.permute(self.value, shifts=-1)

    def popleft(self, input: torch.Tensor) -> None:
        self.length -= 1
        rotated_input = functional.permute(input, shifts=len(self))
        self.value = functional.bind(self.value, rotated_input)

    def replace(self, index: int, old: torch.Tensor, new: torch.Tensor) -> None:
        rotated_old = functional.permute(old, shifts=-self.length+index+1)
        self.value = functional.bind(self.value, rotated_old)

        rotated_new = functional.permute(new, shifts=-self.length+index+1)
        self.value = functional.bind(self.value, rotated_new)

    def __len__(self) -> int:
        return self.length


class Graph:
    def __init__(self, dimensions, directed=False, device=None, dtype=None):
        self.length = 0
        self.directed = directed
        self.dtype = dtype if dtype is not None else torch.get_default_dtype()
        self.value = torch.zeros(dimensions, dtype=dtype, device=device)

<<<<<<< HEAD
    def add_edge(self, node1: torch.Tensor, node2: torch.Tensor):
        if self.directed:
            edge = functional.bind(node1, functional.permute(node2))
        else:
            edge = functional.bind(node1, node2)
=======
    def add_edge(self, node1: Tensor, node2: Tensor) -> None:
        edge = self.encode_edge(node1, node2)
>>>>>>> 184b87e8
        self.value = functional.bundle(self.value, edge)

    def encode_edge(self, node1: Tensor, node2: Tensor) -> Tensor:
        if self.directed:
            return functional.bind(node1, node2)
        else:
            return functional.bind(node1, functional.permute(node2))

<<<<<<< HEAD
    def node_neighbors(self, input: torch.Tensor, outgoing=True):
=======
    def node_neighbors(self, input: Tensor, outgoing=True) -> Tensor:
>>>>>>> 184b87e8
        if self.directed:
            if outgoing:
                return functional.permute(functional.bind(self.value, input), shifts=-1)
            else:
                return functional.bind(self.value, functional.permute(input, shifts=1))
        else:
            return functional.bind(self.value, input)

    def contains(self, input: Tensor) -> Tensor:
        return functional.cosine_similarity(input, self.value.unsqueeze(0))


class Tree:
    def __init__(self, dimensions, device=None, dtype=None):
        self.dimensions = dimensions
        self.dtype = dtype if dtype is not None else torch.get_default_dtype()
        self.value = torch.zeros(dimensions, dtype=dtype, device=device)
        self.l_r = functional.random_hv(2, dimensions, dtype=dtype, device=device)

<<<<<<< HEAD
    def add_leaf(self, value, path):
        for idx, i in enumerate(path):
            if i == 'l':
                value = functional.bind(value, functional.permute(self.left, shifts=idx))
            else:
                value = functional.bind(value, functional.permute(self.right, shifts=idx))
=======
    def add_leaf(self, value: Tensor, path: List[str]) -> None:
        for idx, i in enumerate(path):
            if i == "l":
                value = functional.bind(
                    value, functional.permute(self.left, shifts=idx)
                )
            else:
                value = functional.bind(
                    value, functional.permute(self.right, shifts=idx)
                )

>>>>>>> 184b87e8
        self.value = functional.bundle(self.value, value)

    @property
    def left(self) -> Tensor:
        return self.l_r[0]

    @property
    def right(self) -> Tensor:
        return self.l_r[1]

<<<<<<< HEAD
    def get_leaf(self, path):
        for idx, i in enumerate(path):
            if i == 'l':
                if idx == 0:
                    hv_path = self.left
                else:
                    hv_path = functional.bind(hv_path, functional.permute(self.left, shifts=idx))
=======
    def get_leaf(self, path: List[str]) -> Tensor:
        for idx, i in enumerate(path):
            if i == "l":
                if idx == 0:
                    hv_path = self.left
                else:
                    hv_path = functional.bind(
                        hv_path, functional.permute(self.left, shifts=idx)
                    )
>>>>>>> 184b87e8
            else:
                if idx == 0:
                    hv_path = self.right
                else:
<<<<<<< HEAD
                    hv_path = functional.bind(hv_path, functional.permute(self.right, shifts=idx))
=======
                    hv_path = functional.bind(
                        hv_path, functional.permute(self.right, shifts=idx)
                    )

>>>>>>> 184b87e8
        return functional.bind(hv_path, self.value)


class FiniteStateAutomata:
    def __init__(self, dimensions, device=None, dtype=None):
        self.dtype = dtype if dtype is not None else torch.get_default_dtype()
        self.value = torch.zeros(dimensions, dtype=dtype, device=device)

    def add_transition(
        self,
        token: Tensor,
        initial_state: Tensor,
        final_state: Tensor,
    ) -> None:
        transition_edge = functional.bind(
            initial_state, functional.permute(final_state)
        )
        transition = functional.bind(token, transition_edge)
        self.value = functional.bundle(self.value, transition)

    def transition(self, state: Tensor, action: Tensor) -> Tensor:
        # Returns the next state + some noise
        next_state = functional.bind(self.value, state)
        next_state = functional.bind(next_state, action)
        return functional.permute(next_state, shifts=-1)<|MERGE_RESOLUTION|>--- conflicted
+++ resolved
@@ -87,16 +87,9 @@
         return cls(value, size=input.size(-2) - n + 1)
 
     @classmethod
-<<<<<<< HEAD
-    def from_tensor(cls, input: torch.Tensor, dim=-2, threshold=0.5):
-        instance = cls(input.size(-1), threshold, input.device, input.dtype)
-        instance.value = functional.multiset(input, dim=dim)
-        return instance
-=======
-    def from_tensor(cls, input: Tensor):
-        value = functional.multiset(input, dim=-2)
+    def from_tensor(cls, input: Tensor, dim=-2):
+        value = functional.multiset(input, dim=dim)
         return cls(value, size=input.size(-2))
->>>>>>> 184b87e8
 
 
 class Sequence:
@@ -127,39 +120,11 @@
         self.value = functional.bundle(self.value, rotated_input)
         self.length += 1
 
-<<<<<<< HEAD
-    def pop(self, input: torch.Tensor) -> Optional[torch.Tensor]:
-=======
     def pop(self, input: Tensor) -> None:
->>>>>>> 184b87e8
         self.length -= 1
         self.value = functional.bundle(self.value, -input)
         self.value = functional.permute(self.value, shifts=-1)
 
-<<<<<<< HEAD
-    def popleft(self, input: torch.Tensor) -> None:
-        self.length -= 1
-        rotated_input = functional.permute(input, shifts=len(self))
-        self.value = functional.bundle(self.value, -rotated_input)
-
-    def replace(self, index: int, old: torch.Tensor, new: torch.Tensor) -> None:
-        rotated_old = functional.permute(old, shifts=-self.length+index+1)
-        self.value = functional.bundle(self.value, -rotated_old)
-
-        rotated_new = functional.permute(new, shifts=-self.length+index+1)
-        self.value = functional.bundle(self.value, rotated_new)
-
-    def concat(self, seq: 'Sequence') -> 'Sequence':
-        new_sequence = Sequence(self.value.size(-1), self.threshold, self.value.device, self.value.dtype)
-        new_sequence.value = functional.permute(self.value, shifts=len(seq))
-        new_sequence.value = functional.bundle(self.value, seq.value)
-        new_sequence.length = len(self) + len(seq)
-        return new_sequence
-
-    def __getitem__(self, index: int) -> torch.Tensor:
-        rotated_value = functional.permute(self.value, shifts=-self.length+index+1)
-        return rotated_value
-=======
     def popleft(self, input: Tensor) -> None:
         self.length -= 1
         rotated_input = functional.permute(input, shifts=len(self))
@@ -228,7 +193,6 @@
 
         rotated_new = functional.permute(new, shifts=-self.length + index + 1)
         self.value = functional.bind(self.value, rotated_new)
->>>>>>> 184b87e8
 
     def __len__(self) -> int:
         return self.length
@@ -279,16 +243,8 @@
         self.dtype = dtype if dtype is not None else torch.get_default_dtype()
         self.value = torch.zeros(dimensions, dtype=dtype, device=device)
 
-<<<<<<< HEAD
-    def add_edge(self, node1: torch.Tensor, node2: torch.Tensor):
-        if self.directed:
-            edge = functional.bind(node1, functional.permute(node2))
-        else:
-            edge = functional.bind(node1, node2)
-=======
     def add_edge(self, node1: Tensor, node2: Tensor) -> None:
         edge = self.encode_edge(node1, node2)
->>>>>>> 184b87e8
         self.value = functional.bundle(self.value, edge)
 
     def encode_edge(self, node1: Tensor, node2: Tensor) -> Tensor:
@@ -297,11 +253,7 @@
         else:
             return functional.bind(node1, functional.permute(node2))
 
-<<<<<<< HEAD
-    def node_neighbors(self, input: torch.Tensor, outgoing=True):
-=======
     def node_neighbors(self, input: Tensor, outgoing=True) -> Tensor:
->>>>>>> 184b87e8
         if self.directed:
             if outgoing:
                 return functional.permute(functional.bind(self.value, input), shifts=-1)
@@ -321,14 +273,6 @@
         self.value = torch.zeros(dimensions, dtype=dtype, device=device)
         self.l_r = functional.random_hv(2, dimensions, dtype=dtype, device=device)
 
-<<<<<<< HEAD
-    def add_leaf(self, value, path):
-        for idx, i in enumerate(path):
-            if i == 'l':
-                value = functional.bind(value, functional.permute(self.left, shifts=idx))
-            else:
-                value = functional.bind(value, functional.permute(self.right, shifts=idx))
-=======
     def add_leaf(self, value: Tensor, path: List[str]) -> None:
         for idx, i in enumerate(path):
             if i == "l":
@@ -340,7 +284,6 @@
                     value, functional.permute(self.right, shifts=idx)
                 )
 
->>>>>>> 184b87e8
         self.value = functional.bundle(self.value, value)
 
     @property
@@ -351,15 +294,6 @@
     def right(self) -> Tensor:
         return self.l_r[1]
 
-<<<<<<< HEAD
-    def get_leaf(self, path):
-        for idx, i in enumerate(path):
-            if i == 'l':
-                if idx == 0:
-                    hv_path = self.left
-                else:
-                    hv_path = functional.bind(hv_path, functional.permute(self.left, shifts=idx))
-=======
     def get_leaf(self, path: List[str]) -> Tensor:
         for idx, i in enumerate(path):
             if i == "l":
@@ -369,19 +303,14 @@
                     hv_path = functional.bind(
                         hv_path, functional.permute(self.left, shifts=idx)
                     )
->>>>>>> 184b87e8
             else:
                 if idx == 0:
                     hv_path = self.right
                 else:
-<<<<<<< HEAD
-                    hv_path = functional.bind(hv_path, functional.permute(self.right, shifts=idx))
-=======
                     hv_path = functional.bind(
                         hv_path, functional.permute(self.right, shifts=idx)
                     )
 
->>>>>>> 184b87e8
         return functional.bind(hv_path, self.value)
 
 
